--- conflicted
+++ resolved
@@ -4,25 +4,18 @@
  * The license is same as the one on the root.
 */
 
-<<<<<<< HEAD
-use blue_engine::{ObjectSettings, prelude::Engine, primitive_shapes::cube};
-=======
 use blue_engine::{prelude::Engine, primitive_shapes::cube, ObjectSettings};
->>>>>>> ba5c2c08
 
 fn main() -> Result<(), blue_engine::error::Error> {
     let mut engine = Engine::new()?;
 
-<<<<<<< HEAD
     cube(
         "Cube",
         ObjectSettings::default(),
         &mut engine.renderer,
         &mut engine.objects,
     )?;
-=======
-    cube("Cube", ObjectSettings::default(), &mut engine.renderer, &mut engine.objects)?;
->>>>>>> ba5c2c08
+
     engine
         .objects
         .get_mut("Cube")
